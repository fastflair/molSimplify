--- conflicted
+++ resolved
@@ -11,18 +11,6 @@
 from molSimplify.Classes.atom3D import atom3D
 from pkg_resources import resource_filename, Requirement
 
-<<<<<<< HEAD
-def fuzzy_equal(x1,x2,thresh):
-    return np.fabs(float(x1)-float(x2)) < thresh
-=======
-def xyz2mol3D(xyz,keepOBMol=False):
-    mymol = mol3D()
-    mymol.OBmol = pybel.readfile('xyz', xyz).next()
-    mymol.convert2mol3D()
-    mymol.OBmol = False
-    return mymol
->>>>>>> 4006a5e1
-
 def fuzzy_equal(x1,x2,thresh):
     return np.fabs(float(x1)-float(x2)) < thresh
 
@@ -39,12 +27,8 @@
     return fuzzyEqual
 
 def getAllLigands(xyz):
-<<<<<<< HEAD
     mymol3d = mol3D()
     mymol3d.readfromxyz(xyz)
-=======
-    mymol3d = xyz2mol3D(xyz)
->>>>>>> 4006a5e1
     # OUTPUT
     #   -mol3D: mol3D of all ligands
     mm = mymol3d.findMetal()
@@ -89,16 +73,11 @@
 # Compare number of atoms
 def compareNumAtoms(xyz1,xyz2):
     print "Checking total number of atoms"
-<<<<<<< HEAD
     mol1 = mol3D()
     mol1.readfromxyz(xyz1)
     mol2 = mol3D()
     mol2.readfromxyz(xyz1)
-=======
-    mol1 = xyz2mol3D(xyz1)
-    mol2 = xyz2mol3D(xyz2)
->>>>>>> 4006a5e1
-    # Compare number of atoms
+   # Compare number of atoms
     passNumAtoms = (mol1.natoms == mol2.natoms)
     print "Pass total number of atoms check: ",passNumAtoms
     return passNumAtoms
@@ -106,15 +85,10 @@
 # Compare Metal Ligand Bond Length
 def compareMLBL(xyz1,xyz2,thresh):
     print "Checking metal-ligand bond length"
-<<<<<<< HEAD
     mol1 = mol3D()
     mol1.readfromxyz(xyz1)
     mol2 = mol3D()
     mol2.readfromxyz(xyz1)
-=======
-    mol1 = xyz2mol3D(xyz1)
-    mol2 = xyz2mol3D(xyz2)
->>>>>>> 4006a5e1
     bl1 = getMetalLigBondLength(mol1)
     bl2 = getMetalLigBondLength(mol2)
     passMLBL =True
