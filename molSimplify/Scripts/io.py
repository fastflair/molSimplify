--- conflicted
+++ resolved
@@ -471,17 +471,9 @@
             print emsg
             return False, emsg
         if ('.xyz' in flig):
-<<<<<<< HEAD
-            lig.OBMol = lig.getOBMol(flig,'xyzf')
-            
+            lig.OBMol = lig.getOBMol(flig,'xyzf')            
         elif ('.mol' in flig):
             lig.OBMol = lig.getOBMol(flig,'molf')
-            
-=======
-            lig.OBMol = lig.getOBMol(flig,'xyzf')            
-        elif ('.mol' in flig):
-            lig.OBMol = lig.getOBMol(flig,'molf')            
->>>>>>> 9152560d
         elif ('.smi' in flig):
             lig.OBMol = lig.getOBMol(flig,'smif')
         ### modified the check for length,
@@ -515,11 +507,7 @@
             # try and catch error if conversion doesn't work
             try:
                 print('ligand is an '+ftype+' file')
-<<<<<<< HEAD
-                lig.OBMol = lig.getOBMol(userligand,ftype+'f') # convert from smiles
-=======
                 lig.OBMol = lig.getOBMol(flig,ftype+'f') # convert from file
->>>>>>> 9152560d
                 # generate coordinates if not existing
                 lig.charge = lig.OBMol.GetTotalCharge()
                 print('Ligand successfully converted to OBMol')
@@ -535,14 +523,7 @@
     ### if not, try interpreting as SMILES string
     else:
         try:
-<<<<<<< HEAD
-            lig.OBMol = lig.getOBMol(userligand,'smi') # convert from smiles
-            #lig.OBMol.write(format='mol', filename='smilig.mol', overwrite=True)
-            #lig.OBMol = lig.getOBMol('smilig.mol','molf')
-            #os.remove('smilig.mol')
-=======
             lig.OBMol = lig.getOBMol(userligand,'smistring') # convert from smiles
->>>>>>> 9152560d
             lig.charge = lig.OBMol.GetTotalCharge()
             print('Ligand successfully interpreted as SMILES')
         except IOError:
