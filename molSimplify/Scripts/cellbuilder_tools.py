# Written by JP Janet for HJK Group
# Dpt of Chemical Engineering, MIT
import os, sys, copy
import glob, re, math, random, string, numpy, openbabel
from math import pi
#from scipy.spatial import Delaunay, ConvexHull
#import networkx as nx
from molSimplify.Scripts.geometry import *
from molSimplify.Classes.atom3D import *
from molSimplify.Classes.mol3D import*
from molSimplify.Classes.globalvars import globalvars
from operator import add
from molSimplify.Scripts.periodic_QE import *
###############################
def cell_ffopt(ff,mol,frozenats):
    ### FORCE FIELD OPTIMIZATION ##
    # INPUT
    #   - ff: force field to use, available MMFF94, UFF< Ghemical, GAFF
    #   - mol: mol3D to be ff optimized
    #   - connected: indices of connection atoms to metal
    #   - constopt: flag for constrained optimization
    # OUTPUT
    #   - mol: force field optimized mol3D
    metals = range(21,31)+range(39,49)+range(72,81)
    ### check requested force field
    ffav = 'mmff94, uff, ghemical, gaff, mmff94s' # force fields
    if ff.lower() not in ffav:
        print 'Requested force field not available. Defaulting to MMFF94'
        ff = 'mmff94'
    ### convert mol3D to OBMol via xyz file, because AFTER/END option have coordinates
    backup_mol = mol3D()
    backup_mol.copymol3D(mol)
 #   print('bck ' + str(backup_mol.getAtom(0).coords()))
 #   print('mol_ibf ' + str(mol.getAtom(0).coords()))
    mol.convert2OBMol()
    ### initialize constraints
    constr = openbabel.OBFFConstraints()
    ### openbabel indexing starts at 1 ### !!!
    # convert metals to carbons for FF
    indmtls = []
    mtlsnums = []
    for iiat,atom in enumerate(openbabel.OBMolAtomIter(OBMol)):
        if atom.atomicnum in metals:
            indmtls.append(iiat)
            mtlsnums.append(atom.GetAtomicNum())
            atom.OBAtom.SetAtomicNum(19)
    for cat in frozenats:
        constr.AddAtomConstraint(cat+1) # indexing babel
    ### set up forcefield
<<<<<<< HEAD
    forcefield =openbabel.OBForceField.FindForceField(ff)
    obmol = mol.OBMol
    forcefield.Setup(obmol,constr)
    ## force field optimize structure
    forcefield.ConjugateGradients(2500)
    forcefield.GetCoordinates(obmol)
    mol.OBmol = obmol

=======
    forcefield = openbabel.OBForceField.FindForceField(ff)
    OBMol = mol.OBMol
    forcefield.Setup(OBMol,constr)
    ## force field optimize structure
    forcefield.ConjugateGradients(2500)
    forcefield.GetCoordinates(OBMol)
    mol.OBMol = OBMol
>>>>>>> 9152560d
    # reset atomic number to metal
    for i,iiat in enumerate(indmtls):
        mol.OBMol.GetAtomById(iiat).SetAtomicNum(mtlsnums[i])
    mol.convert2mol3D()

    en = forcefield.Energy()
<<<<<<< HEAD
 
    del forcefield, constr, obmol
=======
 #   print(str(mol.OBMol.atoms[1].OBAtom.GetVector().GetZ()))
#    print(str(forcefield.Validate()))
   # print('mol_af ' + str(mol.getAtom(0).coords()))

  #  print('ff delta = ' + str(backup_mol.rmsd(mol)))
    del forcefield, constr, OBMol
>>>>>>> 9152560d
    return mol,en
################################
def import_from_cif(fst):
    #INPUT:
    # fst:  filename of cif file
    #OUTPUT:
    # unit_cell:  mol3D class of a single unit cell
    # cell_vector: list of lists of floats, each 
    #           corresponds to one of the defining cell
    #           vectors 
    cell_vector = list()
    unit_cell = mol3D()
    A = 0
    B = 0
    C = 0
    alpha =0
    beta = 0
    emsg =list()
    exit_status = 0
    gamma = 0
    obConversion = openbabel.OBConversion()
    obConversion.SetInAndOutFormats("cif", "xyz")
    mol = openbabel.OBMol()
    try:
        obConversion.ReadFile(mol, fst)
        fillUC = openbabel.OBOp.FindType("fillUC")
        fillUC = openbabel.OBOp.FindType("fillUC")
        fillUC.Do(mol, "strict")
        unit_cell.OBMol = mol
        unit_cell.convert2mol3D()
    except:
        emsg.append("Error in reading of cif file by openbabel")
        exit_status = 1
    with open(fst) as f:
        lines = f.readlines()
        for line in lines:
            linesplit = line.split()
            if len(linesplit) != 0:
                if linesplit[0] == "_cell_length_a":
                    A = float((re.sub(r'\([^)]*\)','', ''.join(c for c in linesplit[1]))))
                if linesplit[0] == "_cell_length_b":
                   B = float((re.sub(r'\([^)]*\)','', ''.join(c for c in linesplit[1]))))
                if linesplit[0] == "_cell_length_c":
                    C = float((re.sub(r'\([^)]*\)','', ''.join(c for c in linesplit[1]))))

                if linesplit[0] == "_cell_angle_alpha":
                    alpha =float( ''.join(c for c in linesplit[1] if c not in '()').rstrip('.'))
                if linesplit[0] == "_cell_angle_beta":
                    beta =float( ''.join(c for c in linesplit[1] if c not in '()').rstrip('.'))
                if linesplit[0] == "_cell_angle_gamma":
                    gamma = float(''.join(c for c in linesplit[1] if c not in '()').rstrip('.'))
    # create cell vectors
    print('alpha , beta , gama = ' + str(alpha) + ', '+  str(beta) +' ,'+ str(gamma))
 
    try:
        cell_vector.append([A,0,0])
        cell_vector.append([B*numpy.cos((gamma*pi)/180),B*numpy.sin((gamma*pi)/180),0])
        cx = C*numpy.cos((beta*pi)/180)
        cy = C*(numpy.cos((alpha*pi)/180)-numpy.cos((beta*pi)/180)*numpy.cos((gamma*pi/180)))/numpy.sin((gamma*pi)/180)
        cz = sqrt(C*C - cx*cx - cy*cy)
        cell_vector.append([cx,cy,cz])
    except:
        emsg = emsg.append('Error in creating unit cell from cif informtation')
        exit_status = 2
    for i,rows in enumerate(cell_vector):
        print(rows)
        for j,elements in enumerate(rows):
            if abs(elements) <= 1e-8:
                cell_vector[i][j] = 0
    if exit_status != 0:
        return emsg
    else:
        return unit_cell,cell_vector
##################################
def center_of_sym(list_of_points):
    n = len(list_of_points)
#    print('lop = ' + str(list_of_points))
    csym = [0,0,0];
    csym = [float(sum(x)/n) for x in zip(*list_of_points)]
    return csym
def zero_z_csm(super_cell):
    # puts center of sym
    # at z = 0
    csm = super_cell.centersym()
    vec = [0,0,0]
    vec[2] = -1*csm[2]
    super_cell.translate(vec)
##################################
def xgcd(b, n):
    # calculate x,y such that b*x + n*y = gcd(b,n)
    # by extended Euclidean algorithm 
    x0, x1, y0, y1 = 1, 0, 0, 1
    while n != 0:
        q, b, n = b // n, n, b % n
        x0, x1 = x1, x0 - q * x1
        y0, y1 = y1, y0 - q * y1
    return  b, x0, y0
#
##################################

def distance_zw(r1,r2):
    dx = r1[0] - r2[0]
    dy = r1[1] - r2[1]
    dz =150*( r1[2] - r2[2])
    d = sqrt(dx**2+dy**2+dz**2)
    return d
##################################
def mdistance(r1,r2):
    dx = r1[0] - r2[0]
    dy = r1[1] - r2[1]
    dz = r1[2] - r2[2]
    d = sqrt(numpy.power(dx,2) + numpy.power(dy,2) + numpy.power(dz,2))
    return d
###################################
def get_basis_coefficients(point, basis):
    ## function to get basis set coefficients
    ## for an arbitrary point in a given (complete)
    ## basis set
    coefficients  = numpy.linalg.solve(numpy.transpose(numpy.asmatrix(basis)),point)
    return coefficients
###################################
def evaluate_basis_coefficients(coefficients,basis):
    ## get cartessian coords from basis set and
    ## coefficients
    
    recons = [0,0,0]
    for j in [0,1,2]:
        recons = numpy.add(recons,[coefficients[j]*numpy.asarray(basis[j][i]) for i in [0,1,2]])
    return recons
###################################

def change_basis(mol, old_basis,new_basis):
    new_mol = mol3D()
    new_mol.copymol3D(mol)
    point_coefficients = [get_basis_coefficients(at.coords(),old_basis) for at in new_mol.getAtoms()]
    new_points =  [get_basis_coefficients(point,new_basis) for point in point_coefficients]
    for i,at in enumerate(new_mol.getAtoms()):
        at.setcoords(new_points[i])
    return new_mol
###################################
def normalize_vector(v):
    length = distance(v,[0,0,0])
    if length:
        nv = [float(i)/length for i in v]
    else:
        nv = [0,0,0]
    return nv
##############################
def threshold_basis(basis,threshold):
    new_basis = [threshold_vector(i,threshold) for i in basis]
    return new_basis
##############################
def threshold_vector(v,threshold):
    nv = copy.copy(v)
    for i,vi in enumerate(v):
        if abs(vi) < threshold:
            nv[i] = 0
    return nv
##############################
def find_all_surface_atoms(super_cell,tol=1e-2,type_of_atom = False):
    # Get all atoms on the tope surface - NB, this will
    # not handle complex (2 or more) atom-type surfaces
    # if the atoms are 'layered', e.g. TiO2 - Ti under O2, 
    # no Ti will be found. This can be overcome by using \
    # a looser tolerance, such that the interlayer differences
    # are smaller than tol, but not so large as to conflate 
    # different layers!
    # INPUT: 
    #   - super_cell: mol3D class that contains the super cell
    #   - tol: float, max distance from extent plane to look
    #   - type_of_atom: optional, string, gets atoms of the given type on the face plane
    #                   if left out, will not care about types of atoms
    # OUPUT
    #   - avail_sites_list: list of int, indices of atoms on the surface
    #
    extents = find_extents(super_cell)
    target_height = extents[2]
    avail_sites_list = list()
    if type_of_atom:
        possible_atom_inds = super_cell.findAtomsbySymbol(type_of_atom)
    else:
        possible_atom_inds =range(0,super_cell.natoms)
    for indices in possible_atom_inds:
        z_dist = abs(super_cell.getAtom(indices).coords()[2] - target_height)
        if (z_dist <= tol):
            avail_sites_list.append(indices)

    return avail_sites_list

###################################
def distance_2d_torus(R1,R2,dim):
    ### distance between points in Euclidean torus 
    dx =abs( R1[0] - R2[0])
    dy = abs(R1[1] - R2[1] )
    dz =abs(( R1[2] - R2[2]))
    d1 = sqrt(  numpy.power(dim[0] - dx,2)
              + numpy.power(dim[1] - dy,2)
              + numpy.power(dz,2))
    d2 = sqrt(  numpy.power(dim[0] - dx,2)
                     + numpy.power(dy,2)
                     + numpy.power(dz,2))
    d3 = sqrt(  numpy.power(dx,2)
              + numpy.power(dim[1] - dy,2)
              + numpy.power(dz,2))
    d4 = sqrt(  numpy.power(dx,2)
              + numpy.power(dy,2)
              + numpy.power(dz,2))
    d = min(d1,d2,d3,d4)
    return d
###################################
def distance_2d_torus_next_only(R1,R2,dim):
    ### distance between points in Euclidean torus 
    dx =abs( R1[0] - R2[0])
    dy = abs(R1[1] - R2[1] )
    dz =abs(( R1[2] - R2[2]))
  #  print('dx,dy,dz'+str([dx,dy,dz]))
    d1 = sqrt(  numpy.power(dim[0] - dx,2)
              + numpy.power(dim[1] - dy,2)
              + numpy.power(dz,2))
    d2 = sqrt(  numpy.power(dim[0] - dx,2)
                     + numpy.power(dy,2)
                     + numpy.power(dz,2))
    d3 = sqrt(  numpy.power(dx,2)
              + numpy.power(dim[1] - dy,2)
              + numpy.power(dz,2))
 #   print('d1,d2,d3'+str([dx,dy,dz]))

    d = min(d1,d2,d3)
    return d
#
################################################################
def periodic_2d_distance(R1,R2,cell_vector):
    ### distance between points in Euclidean torus 
    ## STILL UNDER CONSTRUCTION, WIP WIP WIP ***
    dx =abs( R1[0] - R2[0])
    dy = abs(R1[1] - R2[1] )
    dz =abs(( R1[2] - R2[2]))
    for v1shifts in [-1,0,1]:
        for v1shifts in [-1,0,1]:
            for yshifts in [-1,0,0]:
                pass
    d1 = sqrt(  numpy.power(dim[0] - dx,2)
              + numpy.power(dim[1] - dy,2)
              + numpy.power(dz,2))
    d2 = sqrt(  numpy.power(dim[0] - dx,2)
                     + numpy.power(dy,2)
                     + numpy.power(dz,2))
    d3 = sqrt(  numpy.power(dx,2)
              + numpy.power(dim[1] - dy,2)
              + numpy.power(dz,2))
    d = min(d1,d2,d3)
    return d
################################################################
def periodic_mindist(mol,surf,dim):
    ### calculates minimum distance between atoms in 2 molecules ###
    # INPUT
    #   - mol: mol3D class,  molecule
    #   - surf: mol3D class, the surface
    #   - dim: list of float, replication 
    # OUTPUT
    #   - mind: minimum distance between atoms of the 2 mol objects
    mind = 1000
    for atom1 in mol.getAtoms():
        for atom0 in surf.getAtoms():
            if (distance_2d_torus(atom1.coords(),atom0.coords(),dim) < mind):
                mind = distance(atom1.coords(),atom0.coords())
    return mind
################################################################
def periodic_selfdist(mol,dim):
    ### calculates minimum distance between atoms in 2 molecules ##
    # INPUT
    #   - mol: mol3D class,  molecule
    #   - dim: list of floats, replication 
    # OUTPUT
    #   - mind: minimum distance between atoms of the 2 mol and periodic
    #             images
    mind = 1000
    for ii,atom1 in enumerate(mol.getAtoms()):
        for jj,atom0 in enumerate(mol.getAtoms()):
            if (distance_2d_torus(atom1.coords(),atom0.coords(),dim) < mind) and (ii !=jj):
                mind = distance(atom1.coords(),atom0.coords())
    return mind

##################################
def closest_torus_point(mol,dim):
    min_dist = 1000
    for atom1 in mol.getAtoms():
        R1 = atom1.coords()
        for atom2 in mol.getAtoms():
            R2 = atom2.coords()
            d = distance_2d_torus_next_only(R1,R2,dim)
            if (d<min_dist):
                min_dist = d
    return min_dist
#################################
def check_top_layer_correct(super_cell,atom_type):
    # remove the layer on 
    # top of the cell if
    # wrong material is exposed
    trimmed_cell = mol3D()
    trimmed_cell.copymol3D(super_cell)
    globs = globalvars()
    elements = globs.elementsbynum()
    print('chekcing surface  for  ' + atom_type + '\n')
    if not atom_type in elements:
        print("unkown surface type, unable to trim ")
        return trimmed_cell
    else:
        stop_flag = False
        counter = 0 # 3 tries max
        while not stop_flag:
            atom_type_surf = find_all_surface_atoms(trimmed_cell,tol=1e-3,type_of_atom = atom_type)
            top_surf = find_all_surface_atoms(trimmed_cell,tol=1e-3,type_of_atom = False)
#            print("top surf",top_surf)
#            print("atom top surf",atom_type_surf)
            if set(atom_type_surf) == set(top_surf):
                print('match')
                stop_flag = True
            else:
                counter += 1
                trimmed_cell = shave_surface_layer(trimmed_cell,1e-3)
            if counter == 3:
                print('unable to find target atom in 3 cuts')
                stop_flag = True
    return trimmed_cell
###############################

def shave_surface_layer(super_cell,TOL=1e-1):
  #  dlist = fractionate_points_by_plane(super_cell,n)
 #   points_below_plane(point,n,refd)
        
    shaved_cell = mol3D()
    shaved_cell.copymol3D(super_cell)
    extents = find_extents(super_cell)
    zmax = extents[2]
    del_list = list()
    for i,atoms in enumerate(super_cell.getAtoms()):
        coords = atoms.coords()
        if abs(coords[2] - zmax) < TOL:
            del_list.append(i)
    shaved_cell.deleteatoms(del_list)
    return shaved_cell
###############################
def shave_under_layer(super_cell):
    shaved_cell = mol3D()
    shaved_cell.copymol3D(super_cell)
    TOL = 1e-1
    zmin = 1000;
    for i,atoms in enumerate(super_cell.getAtoms()):
        coords = atoms.coords()
        if (coords[2] < zmin):
                zmin = coords[2]
    del_list = list()
    for i,atoms in enumerate(super_cell.getAtoms()):
        coords = atoms.coords()
        if abs(coords[2] - zmin) < TOL:
            del_list.append(i)
    shaved_cell.deleteatoms(del_list)
    return shaved_cell
###############################
def shave__type(super_cell,dim,mode):
    ## dim  = 0,1,2
    ##        x,y,z 
    #   mode = 1 for max, -1 for min
    shaved_cell = mol3D()
    shaved_cell.copymol3D(super_cell)
    TOL = 1e-1

    dim_ref = 1000

    if (mode == -1):
        for i,atoms in enumerate(super_cell.getAtoms()):
            coords = atoms.coords()
            if (coords[dim] < dim_ref):
                    dim_ref = coords[dim]
        del_list = list()
        for i,atoms in enumerate(super_cell.getAtoms()):
            coords = atoms.coords()
            if abs(coords[dim] - dim_ref) < TOL:
                del_list.append(i)
    if (mode ==1):
        extents = find_extents(super_cell)
        dim_max = extents[dim]
        del_list = list()
        for i,atoms in enumerate(super_cell.getAtoms()):
            coords = atoms.coords()
            if abs(coords[dim] - dim_max) < TOL:
                del_list.append(i)
    ## return
    shaved_cell.deleteatoms(del_list)
    return shaved_cell
###############################

def zero_z(super_cell):
        zeroed_cell = mol3D()
        zeroed_cell.copymol3D(super_cell)
        TOL = 1e-1
        zmin = 1000;
        for i,atoms in enumerate(super_cell.getAtoms()):
                coords = atoms.coords()
                if (coords[2] < zmin):
                        zmin = coords[2]
        zeroed_cell.translate([0,0,-1*zmin])
        return zeroed_cell
def zero_x(super_cell):
        zeroed_cell = mol3D()
        zeroed_cell.copymol3D(super_cell)
        TOL = 1e-1
        xmin = 1000;
        for i,atoms in enumerate(super_cell.getAtoms()):
                coords = atoms.coords()
                if (coords[0] < xmin):
                        xmin = coords[0]
        zeroed_cell.translate([-1*xmin,0,0])
        return zeroed_cell
def zero_y(super_cell):
        zeroed_cell = mol3D()
        zeroed_cell.copymol3D(super_cell)
        TOL = 1e-1
        ymin = 1000;
        for i,atoms in enumerate(super_cell.getAtoms()):
                coords = atoms.coords()
                if (coords[1] < ymin):
                        ymin = coords[1]
        zeroed_cell.translate([0,-1*ymin,0])
        return zeroed_cell

###############################
def point_in_box(point,box):
    outcome = False
    fx=(box[0][0] <= point[0])*(point[0] < box[0][1])
    fy=(box[1][0] <= point[1])*(point[1] < box[1][1])
    fz=(box[2][0] <= point[2])*(point[2] < box[2][1])
    if fz  and fy and fx:
        outcome = True
    return outcome
##############################
def apply_plane_to_point(point,n):
    dplane = sum([n[i]*point[i] for i in [0,1,2]])
    return dplane
##############################
def fractionate_points_by_plane(super_cell,n):
    vals = list()
    for i,atoms in enumerate(super_cell.getAtoms()):
        coords = atoms.coords()
        this_frac = apply_plane_to_point(coords,n)
        if len(vals)>0:
            ## compare to seen values
            these_dists = [abs(this_frac-j) for j in vals]
            if max(these_dists)<1E-8:
                print('have this point')
            else:
                vals.append(this_frac)
        else:
            vals.append(this_frac)
    return vals
##############################
def points_below_plane(point,n,refd):
    dplane =  apply_plane_to_point(point,n)
    if abs(d-refd) < 1E-6:
        outcome = False
    elif d<dref:
        outcome = True
    else:
        outcome = False
    return outcome
#################################
def freeze_bottom_n_layers(super_cell,n):
        frozen_cell = mol3D()
        frozen_cell.copymol3D(super_cell)
        counter = 0 
        while  counter < n:
                frozen_cell_new = freeze_under_layer(frozen_cell)
                frozen_cell = mol3D()
                frozen_cell.copymol3D(frozen_cell_new)
                counter +=1
        return frozen_cell
###############################
def freeze_under_layer(super_cell):
    frozen_cell = mol3D()
    frozen_cell.copymol3D(super_cell)
    TOL = 1.5
    zmin = 1000;
    for i,atoms in enumerate(super_cell.getAtoms()):
        coords = atoms.coords()
        if not atoms.frozen:
                if (coords[2] < zmin):
                        zmin = coords[2]
    freeze_list = list()
 #   print('lowest  ' + str(zmin))
    for i,atoms in enumerate(super_cell.getAtoms()):
        coords = atoms.coords()
        if not atoms.frozen:
                if abs(coords[2] - zmin) < TOL:
                    freeze_list.append(i)
#                    print("freezing at " + str(coords))
    frozen_cell.freezeatoms(freeze_list)
    return frozen_cell
##############################
def find_extents(super_cell):
    # INPUT
    #   - super_cell: mol3D class that contains the super cell
    # OUPUT
    #   - extents: list of max coords of atoms on the surface
    xmax = 0
    zmax = 0
    ymax = 0
    for atoms in super_cell.getAtoms():
        coords = atoms.coords()
        x_ext = coords[0]# + atoms.rad
        y_ext = coords[1]# + atoms.rad
        z_ext = coords[2]# + atoms.rad
        xmax = max(xmax,x_ext)
        ymax = max(ymax,y_ext)
        zmax = max(zmax,z_ext)
    extents = [xmax,ymax,zmax]
    return extents
#####################################
def find_extents_cv(super_cell_vector):
    # INPUT
    #   - super_cell_vector: matrix of the three vectors that define the super cell
    # OUPUT
    #   - extents: list of max coords of the super cell
    xmax = 0
    zmax = 0
    ymax = 0
    for columns in super_cell_vector:
        xmax = max(xmax,abs(columns[0]))
        ymax = max(ymax,abs(columns[1]))
        zmax = max(zmax,abs(columns[2]))
    xmax = numpy.linalg.norm(super_cell_vector[0])
    ymax = numpy.linalg.norm(super_cell_vector[1])
    zmax = numpy.linalg.norm(super_cell_vector[2])

    extents = [xmax,ymax,zmax]
    return extents
<|MERGE_RESOLUTION|>--- conflicted
+++ resolved
@@ -47,7 +47,6 @@
     for cat in frozenats:
         constr.AddAtomConstraint(cat+1) # indexing babel
     ### set up forcefield
-<<<<<<< HEAD
     forcefield =openbabel.OBForceField.FindForceField(ff)
     obmol = mol.OBMol
     forcefield.Setup(obmol,constr)
@@ -55,33 +54,15 @@
     forcefield.ConjugateGradients(2500)
     forcefield.GetCoordinates(obmol)
     mol.OBmol = obmol
-
-=======
-    forcefield = openbabel.OBForceField.FindForceField(ff)
-    OBMol = mol.OBMol
-    forcefield.Setup(OBMol,constr)
-    ## force field optimize structure
-    forcefield.ConjugateGradients(2500)
-    forcefield.GetCoordinates(OBMol)
-    mol.OBMol = OBMol
->>>>>>> 9152560d
     # reset atomic number to metal
     for i,iiat in enumerate(indmtls):
         mol.OBMol.GetAtomById(iiat).SetAtomicNum(mtlsnums[i])
     mol.convert2mol3D()
 
     en = forcefield.Energy()
-<<<<<<< HEAD
  
     del forcefield, constr, obmol
-=======
- #   print(str(mol.OBMol.atoms[1].OBAtom.GetVector().GetZ()))
-#    print(str(forcefield.Validate()))
-   # print('mol_af ' + str(mol.getAtom(0).coords()))
-
-  #  print('ff delta = ' + str(backup_mol.rmsd(mol)))
-    del forcefield, constr, OBMol
->>>>>>> 9152560d
+
     return mol,en
 ################################
 def import_from_cif(fst):
