--- conflicted
+++ resolved
@@ -28,13 +28,6 @@
         self.dent = dent
         self.ext_int_dict = dict()  # store
 
-<<<<<<< HEAD
-=======
-    # Map betweem
-    # int and ext indcies
-    # Obtain the ligand from the complex mol3D object
-    # @param self The object pointer
->>>>>>> 1ef398a0
     def obtain_mol3d(self):
         """Getting the mol3D of the ligand. Deprecated. Map between int and ext indcies. Obtain the ligand from the complex mol3D object.
         """
@@ -94,7 +87,6 @@
         lig_mol2_string = this_mol2.writemol2('ligand',writestring=True)
         return lig_mol_graph_det, lig_mol2_string
 
-<<<<<<< HEAD
 def ligand_breakdown(mol, flag_loose=False, BondedOct=False, silent=True):
     """Extract axial and equitorial components of a octahedral complex. 
     
@@ -119,17 +111,6 @@
             List of ligand connection indices (in mol)
     
     """
-=======
-##########
-
-# Split complex into Ligand components (delete metal atom, enumerate remaining fragments)
-#  @param mol (mol3D object of transition metal complex)
-#  @param silent (bool, mute or display messages)
-#  @return liglist (list, ligands (list of indicies in mol))
-#  @return ligdents (list, ligand dents)
-#  @return ligcons (list, ligand connection indices (list of indicies in mol))
-def ligand_breakdown(mol, silent=True):
->>>>>>> 1ef398a0
     # this function takes an octahedral
     # complex and returns ligands
     loud = False
@@ -167,7 +148,7 @@
             ligdents[matched] += 1
     return liglist, ligdents, ligcons
 
-<<<<<<< HEAD
+
 def ligand_assign(mol, liglist, ligdents, ligcons, loud=False, name=False):
     """Assign axial and equatorial portions. Deprecated. Use ligand_assign_consistent. For octahedral geometries.
     
@@ -209,25 +190,6 @@
             List of ligand classes for all ligands.
     
     """
-=======
-# Legacy (still used for older ANNs)
-# Extract axial and equitorial components of a octahedral complex
-#  @param mol The mol3D object for the complex
-#  @param liglist (list, ligands (list of indicies in mol))
-#  @param ligdents (list, ligand dents)
-#  @param ligcons (list, ligand connection indices (list of indicies in mol))
-#  @param loud (bool, print debug statements or not, loud=True -> print a lot!)
-#  @return ax_ligand_list (list, axial built ligand objects)
-#  @return eq_ligand_list (list, equatorial built ligand objects)
-#  @return ax_natoms_list (list, number of atoms in axial ligands)
-#  @return eq_natoms_list (list, number of atoms in equatorial ligands)
-#  @return ax_con_int_list (list, axial ligand connecting atoms (list, indexed in built ligand))
-#  @return eq_con_int_list (list, equatorial ligand connecting atoms (list, indexed in built ligand))
-#  @return ax_con_list (list, axial ligand connecting atoms (list, indexed in mol))
-#  @return eq_con_list (list, equatorial ligand connecting atoms (list, indexed in mol))
-#  @return built_ligand_list (list, all built ligand objects)
-def ligand_assign(mol, liglist, ligdents, ligcons, loud=False):
->>>>>>> 1ef398a0
     valid = True
     # loud = False
     pentadentate = False
@@ -623,7 +585,7 @@
         eq_natoms_list.append(lig_natoms_list[eq_lig])
     return ax_ligand_list, eq_ligand_list, ax_natoms_list, eq_natoms_list, ax_con_int_list, eq_con_int_list, ax_con_list, eq_con_list, built_ligand_list
 
-<<<<<<< HEAD
+
 def ligand_assign_consistent(mol, liglist, ligdents, ligcons, loud=False, name=False, use_z = False, eq_sym_match=False):
     """This ligand assignment code handles octahedral complexes consistently. Assigns any octahedral complex.
     
@@ -671,27 +633,6 @@
     """
     ####### This ligand assignment code handles octahedral complexes consistently.
     ####### It should be able to assign any octahedral complex
-=======
-# Production
-# Extract axial and equitorial components of a octahedral complex
-#  @param mol The mol3D object for the complex
-#  @param liglist (list, ligands (list of indicies in mol))
-#  @param ligdents (list, ligand dents)
-#  @param ligcons (list, ligand connection indices (list of indicies in mol))
-#  @param loud (bool, print debug statements or not, loud=True -> print a lot!)
-#  @param use_z (bool, use z-coordinate in axial/eq ligand assignment in monodentates)
-#  @param eq_sym_match (bool, enforce equatorial plan to have least number of distinct connecting atom symbols)
-#  @return ax_ligand_list (list, axial built ligand objects)
-#  @return eq_ligand_list (list, equatorial built ligand objects)
-#  @return ax_natoms_list (list, number of atoms in axial ligands)
-#  @return eq_natoms_list (list, number of atoms in equatorial ligands)
-#  @return ax_con_int_list (list, axial ligand connecting atoms (list, indexed in built ligand))
-#  @return eq_con_int_list (list, equatorial ligand connecting atoms (list, indexed in built ligand))
-#  @return ax_con_list (list, axial ligand connecting atoms (list, indexed in mol))
-#  @return eq_con_list (list, equatorial ligand connecting atoms (list, indexed in mol))
-#  @return built_ligand_list (list, all built ligand objects)
-def ligand_assign_consistent(mol, liglist, ligdents, ligcons, loud=False, use_z = False, eq_sym_match=False):
->>>>>>> 1ef398a0
     angle_cutoff = 130 # Angle cutoff for linear
     valid = True
     hexadentate = False
@@ -1795,7 +1736,7 @@
         eq_natoms_list.append(lig_natoms_list[eq_lig])
     return ax_ligand_list, eq_ligand_list, ax_natoms_list, eq_natoms_list, ax_con_int_list, eq_con_int_list, ax_con_list, eq_con_list, built_ligand_list
 
-<<<<<<< HEAD
+
 def get_lig_symmetry(mol,loud=False,htol=3):
     """Handles ligand symmetry assignment.
         
@@ -1815,16 +1756,6 @@
 
     """
     liglist, ligdents, ligcons = ligand_breakdown(mol,BondedOct=True,flag_loose=True)
-=======
-
-# Handles ligand symmetry assignment
-#  @param mol (mol3D object)
-#  @param htol (int, tolerance for hydrogens in matching ligands)
-#  @param loud (bool, ligand_assign_consistent with loud flag)
-#  @return outstring (str, ligand symmetry description)
-def get_lig_symmetry(mol,loud=False,htol=3):
-    liglist, ligdents, ligcons = ligand_breakdown(mol)
->>>>>>> 1ef398a0
     ax_ligand_list, eq_ligand_list, ax_natoms_list, eq_natoms_list, \
         ax_con_int_list, eq_con_int_list, ax_con_list, \
         eq_con_list, built_ligand_list = ligand_assign_consistent(mol,liglist,ligdents,ligcons,loud=loud)
