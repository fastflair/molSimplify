--- conflicted
+++ resolved
@@ -949,11 +949,7 @@
                             print(ratom.symbol())
                         valid = False
                     if d < distance_max and i != ind and valid:
-<<<<<<< HEAD
                         if atom.symbol() in ["C","S","N"]:
-=======
-                        if atom.symbol() == "C":
->>>>>>> 69c03e2e
                             if debug:
                                 print('\n')
                                 self.printxyz()
@@ -981,17 +977,11 @@
                                     valid = False
                                     if debug:
                                         print('bond rejected based on atom: ' + str(i) + ' not in ' + str(allowed_inds))
-                                        sardines
                                 else:
                                     if debug:
                                         print('Ok based on atom')
-<<<<<<< HEAD
                         if ratom.symbol() in ["C","S","N"]:
                             ## in this case, ratom might be intruder C or S
-=======
-                        if ratom.symbol() == "C":
-                            ## in this case, ratom might be intruder C!
->>>>>>> 69c03e2e
                             possible_inds = self.getBondedAtomsnotH(i)  ## bonded to metal
                             metal_prox = sorted(possible_inds, key=lambda x: self.getDistToMetal(x, i))
                             if len(possible_inds) > CN:
