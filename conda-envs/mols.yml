--- conflicted
+++ resolved
@@ -1,32 +1,5 @@
-name: mols_py36
+name: mols_test
 channels:
-<<<<<<< HEAD
-    - hjkgroup
-    - conda-forge
-    - anaconda
-    - pytorch
-    - defaults
-dependencies:
-    - libffi=3.2.1
-    - openbabel=2.4.1
-    - pyqt=5.9.2
-    - pip=20.0.2
-    - python=3.6.8
-    - numpy==1.16.4
-    - qt=5.9.7
-    - umap-learn=0.3.10 # optional
-    - matplotlib=3.2.1 # optional
-    - scikit-learn=0.22.2.post1
-    - pandas=1.0.3 
-    - scipy=1.4.1
-    - gpy=1.9.9 # in pip the spelling is GPy 
-    - keras=2.3.1
-    - hyperopt=0.2.3 # optional
-    - tensorflow=1.14.0
-    - pytorch=1.4.0 # optional
-    - torchvision=0.5.0 # optional 
-    - pymongo=3.9
-=======
      - hjkgroup
      - conda-forge
      - anaconda
@@ -51,5 +24,4 @@
      - tensorflow=1.14.0
      - pytorch=1.4.0 # optional
      - torchvision=0.5.0 # optional
-     - pymongo=3.9
->>>>>>> 4042517d
+     - pymongo=3.9